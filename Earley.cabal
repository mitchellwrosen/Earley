--- conflicted
+++ resolved
@@ -28,10 +28,7 @@
   build-depends:       base >=4.7 && <4.9, containers >=0.5, ListLike >=4.1
   -- hs-source-dirs:
   default-language:    Haskell2010
-<<<<<<< HEAD
   ghc-options:         -Wall -funbox-strict-fields
-=======
-  ghc-options:         -Wall -funbox-strict-fields -O2
 
 executable earley-english
   if !flag(examples)
@@ -93,5 +90,4 @@
   ghc-options:         -Wall
   hs-source-dirs:      tests
   default-language:    Haskell2010
-  build-depends:       base, Earley, tasty >=0.10, tasty-quickcheck >=0.8
->>>>>>> 246a3701
+  build-depends:       base, Earley, tasty >=0.10, tasty-quickcheck >=0.8